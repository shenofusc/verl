--- conflicted
+++ resolved
@@ -219,27 +219,12 @@
             self.critic_optimizer.zero_grad()
             # use use_contiguous_buffers_in_local_ddp and no overlap_dp_param_comm
             for chunk in self.critic_module:
-<<<<<<< HEAD
                 chunk.zero_grad_buffer()
 
             metric_micro_batch = self.forward_backward_batch(data)
 
             update_successful, grad_norm, num_zeros_in_grad = self.critic_optimizer.step()
 
-=======
-                if pkg_resources.parse_version(megatron_version) < pkg_resources.parse_version('0.6.0'):
-                    chunk.zero_grad_buffer(zero_buffer=(not self.critic_optimizer_config.use_distributed_optimizer))
-                else:
-                    chunk.zero_grad_buffer()
-
-            metric_micro_batch = self.forward_backward_batch(data)
-
-            if pkg_resources.parse_version(megatron_version) < pkg_resources.parse_version('0.6.0'):
-                update_successful, grad_norm, num_zeros_in_grad = self.critic_optimizer.step(
-                    self.megatron_config, self.megatron_config.timers)
-            else:
-                update_successful, grad_norm, num_zeros_in_grad = self.critic_optimizer.step()
->>>>>>> adc93d55
             if update_successful:
                 # allgather already execute in optimizer.step in new megatron
                 pass
